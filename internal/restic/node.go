package restic

import (
	"context"
	"encoding/json"
	"fmt"
	"os"
	"os/user"
	"reflect"
	"strconv"
	"strings"
	"sync"
	"syscall"
	"time"
	"unicode/utf8"

	"github.com/restic/restic/internal/errors"

	"bytes"

	"github.com/restic/restic/internal/debug"
	"github.com/restic/restic/internal/fs"
)

// ExtendedAttribute is a tuple storing the xattr name and value for various filesystems.
type ExtendedAttribute struct {
	Name  string `json:"name"`
	Value []byte `json:"value"`
}

// GenericAttributeType can be used for OS specific functionalities by defining specific types
// in node.go to be used by the specific node_xx files.
// OS specific attribute types should follow the convention <OS>Attributes.
// GenericAttributeTypes should follow the convention <OS specific attribute type>.<attribute name>
// The attributes in OS specific attribute types must be pointers as we want to distinguish nil values
// and not create GenericAttributes for them.
type GenericAttributeType string

// OSType is the type created to represent each specific OS
type OSType string

const (
	// When new GenericAttributeType are defined, they must be added in the init function as well.

	// Below are windows specific attributes.

	// TypeCreationTime is the GenericAttributeType used for storing creation time for windows files within the generic attributes map.
	TypeCreationTime GenericAttributeType = "windows.creation_time"
	// TypeFileAttributes is the GenericAttributeType used for storing file attributes for windows files within the generic attributes map.
	TypeFileAttributes GenericAttributeType = "windows.file_attributes"
	// TypeSecurityDescriptor is the GenericAttributeType used for storing security descriptors including owner, group, discretionary access control list (DACL), system access control list (SACL)) for windows files within the generic attributes map.
	TypeSecurityDescriptor GenericAttributeType = "windows.security_descriptor"

	// Generic Attributes for other OS types should be defined here.
)

// init is called when the package is initialized. Any new GenericAttributeTypes being created must be added here as well.
func init() {
	storeGenericAttributeType(TypeCreationTime, TypeFileAttributes, TypeSecurityDescriptor)
}

// genericAttributesForOS maintains a map of known genericAttributesForOS to the OSType
var genericAttributesForOS = map[GenericAttributeType]OSType{}

// storeGenericAttributeType adds and entry in genericAttributesForOS map
func storeGenericAttributeType(attributeTypes ...GenericAttributeType) {
	for _, attributeType := range attributeTypes {
		// Get the OS attribute type from the GenericAttributeType
		osAttributeName := strings.Split(string(attributeType), ".")[0]
		genericAttributesForOS[attributeType] = OSType(osAttributeName)
	}
}

// Node is a file, directory or other item in a backup.
type Node struct {
	Name       string      `json:"name"`
	Type       string      `json:"type"`
	Mode       os.FileMode `json:"mode,omitempty"`
	ModTime    time.Time   `json:"mtime,omitempty"`
	AccessTime time.Time   `json:"atime,omitempty"`
	ChangeTime time.Time   `json:"ctime,omitempty"`
	UID        uint32      `json:"uid"`
	GID        uint32      `json:"gid"`
	User       string      `json:"user,omitempty"`
	Group      string      `json:"group,omitempty"`
	Inode      uint64      `json:"inode,omitempty"`
	DeviceID   uint64      `json:"device_id,omitempty"` // device id of the file, stat.st_dev, only stored for hardlinks
	Size       uint64      `json:"size,omitempty"`
	Links      uint64      `json:"links,omitempty"`
	LinkTarget string      `json:"linktarget,omitempty"`
	// implicitly base64-encoded field. Only used while encoding, `linktarget_raw` will overwrite LinkTarget if present.
	// This allows storing arbitrary byte-sequences, which are possible as symlink targets on unix systems,
	// as LinkTarget without breaking backwards-compatibility.
	// Must only be set of the linktarget cannot be encoded as valid utf8.
	LinkTargetRaw      []byte                                   `json:"linktarget_raw,omitempty"`
	ExtendedAttributes []ExtendedAttribute                      `json:"extended_attributes,omitempty"`
	GenericAttributes  map[GenericAttributeType]json.RawMessage `json:"generic_attributes,omitempty"`
	Device             uint64                                   `json:"device,omitempty"` // in case of Type == "dev", stat.st_rdev
	Content            IDs                                      `json:"content"`
	Subtree            *ID                                      `json:"subtree,omitempty"`

	Error string `json:"error,omitempty"`

	Path string `json:"-"`
}

// Nodes is a slice of nodes that can be sorted.
type Nodes []*Node

func (n Nodes) Len() int           { return len(n) }
func (n Nodes) Less(i, j int) bool { return n[i].Name < n[j].Name }
func (n Nodes) Swap(i, j int)      { n[i], n[j] = n[j], n[i] }

func (node Node) String() string {
	var mode os.FileMode
	switch node.Type {
	case "file":
		mode = 0
	case "dir":
		mode = os.ModeDir
	case "symlink":
		mode = os.ModeSymlink
	case "dev":
		mode = os.ModeDevice
	case "chardev":
		mode = os.ModeDevice | os.ModeCharDevice
	case "fifo":
		mode = os.ModeNamedPipe
	case "socket":
		mode = os.ModeSocket
	}

	return fmt.Sprintf("%s %5d %5d %6d %s %s",
		mode|node.Mode, node.UID, node.GID, node.Size, node.ModTime, node.Name)
}

// NodeFromFileInfo returns a new node from the given path and FileInfo. It
// returns the first error that is encountered, together with a node.
func NodeFromFileInfo(path string, fi os.FileInfo, ignoreXattrListError bool) (*Node, error) {
	mask := os.ModePerm | os.ModeType | os.ModeSetuid | os.ModeSetgid | os.ModeSticky
	node := &Node{
		Path:    path,
		Name:    fi.Name(),
		Mode:    fi.Mode() & mask,
		ModTime: fi.ModTime(),
	}

	node.Type = nodeTypeFromFileInfo(fi)
	if node.Type == "file" {
		node.Size = uint64(fi.Size())
	}

	err := node.fillExtra(path, fi, ignoreXattrListError)
	return node, err
}

func nodeTypeFromFileInfo(fi os.FileInfo) string {
	switch fi.Mode() & os.ModeType {
	case 0:
		return "file"
	case os.ModeDir:
		return "dir"
	case os.ModeSymlink:
		return "symlink"
	case os.ModeDevice | os.ModeCharDevice:
		return "chardev"
	case os.ModeDevice:
		return "dev"
	case os.ModeNamedPipe:
		return "fifo"
	case os.ModeSocket:
		return "socket"
	case os.ModeIrregular:
		return "irregular"
	}

	return ""
}

// GetExtendedAttribute gets the extended attribute.
func (node Node) GetExtendedAttribute(a string) []byte {
	for _, attr := range node.ExtendedAttributes {
		if attr.Name == a {
			return attr.Value
		}
	}
	return nil
}

// CreateAt creates the node at the given path but does NOT restore node meta data.
func (node *Node) CreateAt(ctx context.Context, path string, repo BlobLoader) error {
	debug.Log("create node %v at %v", node.Name, path)

	switch node.Type {
	case "dir":
		if err := node.createDirAt(path); err != nil {
			return err
		}
	case "file":
		if err := node.createFileAt(ctx, path, repo); err != nil {
			return err
		}
	case "symlink":
		if err := node.createSymlinkAt(path); err != nil {
			return err
		}
	case "dev":
		if err := node.createDevAt(path); err != nil {
			return err
		}
	case "chardev":
		if err := node.createCharDevAt(path); err != nil {
			return err
		}
	case "fifo":
		if err := node.createFifoAt(path); err != nil {
			return err
		}
	case "socket":
		return nil
	default:
		return errors.Errorf("filetype %q not implemented", node.Type)
	}

	return nil
}

// RestoreMetadata restores node metadata
func (node Node) RestoreMetadata(path string, warn func(msg string)) error {
	err := node.restoreMetadata(path, warn)
	if err != nil {
		debug.Log("restoreMetadata(%s) error %v", path, err)
	}

	return err
}

func (node Node) restoreMetadata(path string, warn func(msg string)) error {
	var firsterr error

	if err := lchown(path, int(node.UID), int(node.GID)); err != nil {
		// Like "cp -a" and "rsync -a" do, we only report lchown permission errors
		// if we run as root.
		if os.Geteuid() > 0 && os.IsPermission(err) {
			debug.Log("not running as root, ignoring lchown permission error for %v: %v",
				path, err)
		} else {
			firsterr = errors.WithStack(err)
		}
	}

	if err := node.RestoreTimestamps(path); err != nil {
		debug.Log("error restoring timestamps for dir %v: %v", path, err)
		if firsterr != nil {
			firsterr = err
		}
	}

	if err := node.restoreExtendedAttributes(path); err != nil {
		debug.Log("error restoring extended attributes for %v: %v", path, err)
		if firsterr != nil {
			firsterr = err
		}
	}

	if err := node.restoreGenericAttributes(path, warn); err != nil {
		debug.Log("error restoring generic attributes for %v: %v", path, err)
		if firsterr != nil {
			firsterr = err
		}
	}

	// Moving RestoreTimestamps and restoreExtendedAttributes calls above as for readonly files in windows
	// calling Chmod below will no longer allow any modifications to be made on the file and the
	// calls above would fail.
	if node.Type != "symlink" {
		if err := fs.Chmod(path, node.Mode); err != nil {
			if firsterr != nil {
				firsterr = errors.WithStack(err)
			}
		}
	}

	return firsterr
}

func (node Node) restoreExtendedAttributes(path string) error {
	for _, attr := range node.ExtendedAttributes {
		err := Setxattr(path, attr.Name, attr.Value)
		if err != nil {
			return err
		}
	}
	return nil
}

func (node Node) RestoreTimestamps(path string) error {
	var utimes = [...]syscall.Timespec{
		syscall.NsecToTimespec(node.AccessTime.UnixNano()),
		syscall.NsecToTimespec(node.ModTime.UnixNano()),
	}

	if node.Type == "symlink" {
		return node.restoreSymlinkTimestamps(path, utimes)
	}

	if err := syscall.UtimesNano(path, utimes[:]); err != nil {
		return errors.Wrap(err, "UtimesNano")
	}

	return nil
}

func (node Node) createDirAt(path string) error {
	err := fs.Mkdir(path, node.Mode)
	if err != nil && !os.IsExist(err) {
		return errors.WithStack(err)
	}

	return nil
}

func (node Node) createFileAt(ctx context.Context, path string, repo BlobLoader) error {
	f, err := fs.OpenFile(path, os.O_CREATE|os.O_WRONLY|os.O_TRUNC, 0600)
	if err != nil {
		return errors.WithStack(err)
	}

	err = node.writeNodeContent(ctx, repo, f)
	closeErr := f.Close()

	if err != nil {
		return err
	}

	if closeErr != nil {
		return errors.WithStack(closeErr)
	}

	return nil
}

func (node Node) writeNodeContent(ctx context.Context, repo BlobLoader, f *os.File) error {
	var buf []byte
	for _, id := range node.Content {
		buf, err := repo.LoadBlob(ctx, DataBlob, id, buf)
		if err != nil {
			return err
		}

		_, err = f.Write(buf)
		if err != nil {
			return errors.WithStack(err)
		}
	}

	return nil
}

func (node Node) createSymlinkAt(path string) error {

	if err := os.Remove(path); err != nil && !errors.Is(err, os.ErrNotExist) {
		return errors.Wrap(err, "Symlink")
	}

	if err := fs.Symlink(node.LinkTarget, path); err != nil {
		return errors.WithStack(err)
	}

	return nil
}

func (node *Node) createDevAt(path string) error {
	return mknod(path, syscall.S_IFBLK|0600, node.Device)
}

func (node *Node) createCharDevAt(path string) error {
	return mknod(path, syscall.S_IFCHR|0600, node.Device)
}

func (node *Node) createFifoAt(path string) error {
	return mkfifo(path, 0600)
}

// FixTime returns a time.Time which can safely be used to marshal as JSON. If
// the timestamp is earlier than year zero, the year is set to zero. In the same
// way, if the year is larger than 9999, the year is set to 9999. Other than
// the year nothing is changed.
func FixTime(t time.Time) time.Time {
	switch {
	case t.Year() < 0000:
		return t.AddDate(-t.Year(), 0, 0)
	case t.Year() > 9999:
		return t.AddDate(-(t.Year() - 9999), 0, 0)
	default:
		return t
	}
}

func (node Node) MarshalJSON() ([]byte, error) {
	// make sure invalid timestamps for mtime and atime are converted to
	// something we can actually save.
	node.ModTime = FixTime(node.ModTime)
	node.AccessTime = FixTime(node.AccessTime)
	node.ChangeTime = FixTime(node.ChangeTime)

	type nodeJSON Node
	nj := nodeJSON(node)
	name := strconv.Quote(node.Name)
	nj.Name = name[1 : len(name)-1]
	if nj.LinkTargetRaw != nil {
		panic("LinkTargetRaw must not be set manually")
	}
	if !utf8.ValidString(node.LinkTarget) {
		// store raw bytes if invalid utf8
		nj.LinkTargetRaw = []byte(node.LinkTarget)
	}

	return json.Marshal(nj)
}

func (node *Node) UnmarshalJSON(data []byte) error {
	type nodeJSON Node
	nj := (*nodeJSON)(node)

	err := json.Unmarshal(data, nj)
	if err != nil {
		return errors.Wrap(err, "Unmarshal")
	}

	nj.Name, err = strconv.Unquote(`"` + nj.Name + `"`)
	if err != nil {
		return errors.Wrap(err, "Unquote")
	}
	if nj.LinkTargetRaw != nil {
		nj.LinkTarget = string(nj.LinkTargetRaw)
		nj.LinkTargetRaw = nil
	}
	return nil
}

func (node Node) Equals(other Node) bool {
	if node.Name != other.Name {
		return false
	}
	if node.Type != other.Type {
		return false
	}
	if node.Mode != other.Mode {
		return false
	}
	if !node.ModTime.Equal(other.ModTime) {
		return false
	}
	if !node.AccessTime.Equal(other.AccessTime) {
		return false
	}
	if !node.ChangeTime.Equal(other.ChangeTime) {
		return false
	}
	if node.UID != other.UID {
		return false
	}
	if node.GID != other.GID {
		return false
	}
	if node.User != other.User {
		return false
	}
	if node.Group != other.Group {
		return false
	}
	if node.Inode != other.Inode {
		return false
	}
	if node.DeviceID != other.DeviceID {
		return false
	}
	if node.Size != other.Size {
		return false
	}
	if node.Links != other.Links {
		return false
	}
	if node.LinkTarget != other.LinkTarget {
		return false
	}
	if node.Device != other.Device {
		return false
	}
	if !node.sameContent(other) {
		return false
	}
	if !node.sameExtendedAttributes(other) {
		return false
	}
	if !node.sameGenericAttributes(other) {
		return false
	}
	if node.Subtree != nil {
		if other.Subtree == nil {
			return false
		}

		if !node.Subtree.Equal(*other.Subtree) {
			return false
		}
	} else {
		if other.Subtree != nil {
			return false
		}
	}
	if node.Error != other.Error {
		return false
	}

	return true
}

func (node Node) sameContent(other Node) bool {
	if node.Content == nil {
		return other.Content == nil
	}

	if other.Content == nil {
		return false
	}

	if len(node.Content) != len(other.Content) {
		return false
	}

	for i := 0; i < len(node.Content); i++ {
		if !node.Content[i].Equal(other.Content[i]) {
			return false
		}
	}
	return true
}

func (node Node) sameExtendedAttributes(other Node) bool {
	ln := len(node.ExtendedAttributes)
	lo := len(other.ExtendedAttributes)
	if ln != lo {
		return false
	} else if ln == 0 {
		// This means lo is also of length 0
		return true
	}

	// build a set of all attributes that node has
	type mapvalue struct {
		value   []byte
		present bool
	}
	attributes := make(map[string]mapvalue)
	for _, attr := range node.ExtendedAttributes {
		attributes[attr.Name] = mapvalue{value: attr.Value}
	}

	for _, attr := range other.ExtendedAttributes {
		v, ok := attributes[attr.Name]
		if !ok {
			// extended attribute is not set for node
			debug.Log("other node has attribute %v, which is not present in node", attr.Name)
			return false

		}

		if !bytes.Equal(v.value, attr.Value) {
			// attribute has different value
			debug.Log("attribute %v has different value", attr.Name)
			return false
		}

		// remember that this attribute is present in other.
		v.present = true
		attributes[attr.Name] = v
	}

	// check for attributes that are not present in other
	for name, v := range attributes {
		if !v.present {
			debug.Log("attribute %v not present in other node", name)
			return false
		}
	}

	return true
}

func (node Node) sameGenericAttributes(other Node) bool {
	return deepEqual(node.GenericAttributes, other.GenericAttributes)
}

func deepEqual(map1, map2 map[GenericAttributeType]json.RawMessage) bool {
	// Check if the maps have the same number of keys
	if len(map1) != len(map2) {
		return false
	}

	// Iterate over each key-value pair in map1
	for key, value1 := range map1 {
		// Check if the key exists in map2
		value2, ok := map2[key]
		if !ok {
			return false
		}

		// Check if the JSON.RawMessage values are equal byte by byte
		if !bytes.Equal(value1, value2) {
			return false
		}
	}

	return true
}

func (node *Node) fillUser(stat *statT) {
	uid, gid := stat.uid(), stat.gid()
	node.UID, node.GID = uid, gid
	node.User = lookupUsername(uid)
	node.Group = lookupGroup(gid)
}

var (
	uidLookupCache      = make(map[uint32]string)
	uidLookupCacheMutex = sync.RWMutex{}
)

// Cached user name lookup by uid. Returns "" when no name can be found.
func lookupUsername(uid uint32) string {
	uidLookupCacheMutex.RLock()
	username, ok := uidLookupCache[uid]
	uidLookupCacheMutex.RUnlock()

	if ok {
		return username
	}

	u, err := user.LookupId(strconv.Itoa(int(uid)))
	if err == nil {
		username = u.Username
	}

	uidLookupCacheMutex.Lock()
	uidLookupCache[uid] = username
	uidLookupCacheMutex.Unlock()

	return username
}

var (
	gidLookupCache      = make(map[uint32]string)
	gidLookupCacheMutex = sync.RWMutex{}
)

// Cached group name lookup by gid. Returns "" when no name can be found.
func lookupGroup(gid uint32) string {
	gidLookupCacheMutex.RLock()
	group, ok := gidLookupCache[gid]
	gidLookupCacheMutex.RUnlock()

	if ok {
		return group
	}

	g, err := user.LookupGroupId(strconv.Itoa(int(gid)))
	if err == nil {
		group = g.Name
	}

	gidLookupCacheMutex.Lock()
	gidLookupCache[gid] = group
	gidLookupCacheMutex.Unlock()

	return group
}

func (node *Node) fillExtra(path string, fi os.FileInfo, ignoreXattrListError bool) error {
	stat, ok := toStatT(fi.Sys())
	if !ok {
		// fill minimal info with current values for uid, gid
		node.UID = uint32(os.Getuid())
		node.GID = uint32(os.Getgid())
		node.ChangeTime = node.ModTime
		return nil
	}

	node.Inode = uint64(stat.ino())
	node.DeviceID = uint64(stat.dev())

	node.fillTimes(stat)

	node.fillUser(stat)

	switch node.Type {
	case "file":
		node.Size = uint64(stat.size())
		node.Links = uint64(stat.nlink())
	case "dir":
	case "symlink":
		var err error
		node.LinkTarget, err = fs.Readlink(path)
		node.Links = uint64(stat.nlink())
		if err != nil {
			return errors.WithStack(err)
		}
	case "dev":
		node.Device = uint64(stat.rdev())
		node.Links = uint64(stat.nlink())
	case "chardev":
		node.Device = uint64(stat.rdev())
		node.Links = uint64(stat.nlink())
	case "fifo":
	case "socket":
	default:
		return errors.Errorf("unsupported file type %q", node.Type)
	}

	allowExtended, err := node.fillGenericAttributes(path, fi, stat)
	if allowExtended {
		// Skip processing ExtendedAttributes if allowExtended is false.
<<<<<<< HEAD
		err = errors.CombineErrors(err, node.fillExtendedAttributes(path))
=======
		errEx := node.fillExtendedAttributes(path, ignoreXattrListError)
		if err == nil {
			err = errEx
		} else {
			debug.Log("Error filling extended attributes for %v at %v : %v", node.Name, path, errEx)
		}
>>>>>>> ccac7c7f
	}
	return err
}

func (node *Node) fillExtendedAttributes(path string, ignoreListError bool) error {
	xattrs, err := Listxattr(path)
	debug.Log("fillExtendedAttributes(%v) %v %v", path, xattrs, err)
	if err != nil {
		if ignoreListError && IsListxattrPermissionError(err) {
			return nil
		}
		return err
	}

	node.ExtendedAttributes = make([]ExtendedAttribute, 0, len(xattrs))
	for _, attr := range xattrs {
		attrVal, err := Getxattr(path, attr)
		if err != nil {
			fmt.Fprintf(os.Stderr, "can not obtain extended attribute %v for %v:\n", attr, path)
			continue
		}
		attr := ExtendedAttribute{
			Name:  attr,
			Value: attrVal,
		}

		node.ExtendedAttributes = append(node.ExtendedAttributes, attr)
	}

	return nil
}

func mkfifo(path string, mode uint32) (err error) {
	return mknod(path, mode|syscall.S_IFIFO, 0)
}

func (node *Node) fillTimes(stat *statT) {
	ctim := stat.ctim()
	atim := stat.atim()
	node.ChangeTime = time.Unix(ctim.Unix())
	node.AccessTime = time.Unix(atim.Unix())
}

// HandleUnknownGenericAttributesFound is used for handling and distinguing between scenarios related to future versions and cross-OS repositories
func HandleUnknownGenericAttributesFound(unknownAttribs []GenericAttributeType, warn func(msg string)) {
	for _, unknownAttrib := range unknownAttribs {
		handleUnknownGenericAttributeFound(unknownAttrib, warn)
	}
}

// handleUnknownGenericAttributeFound is used for handling and distinguing between scenarios related to future versions and cross-OS repositories
func handleUnknownGenericAttributeFound(genericAttributeType GenericAttributeType, warn func(msg string)) {
	if checkGenericAttributeNameNotHandledAndPut(genericAttributeType) {
		// Print the unique error only once for a given execution
		os, exists := genericAttributesForOS[genericAttributeType]

		if exists {
			// If genericAttributesForOS contains an entry but we still got here, it means the specific node_xx.go for the current OS did not handle it and the repository may have been originally created on a different OS.
			// The fact that node.go knows about the attribute, means it is not a new attribute. This may be a common situation if a repo is used across OSs.
			debug.Log("Ignoring a generic attribute found in the repository: %s which may not be compatible with your OS. Compatible OS: %s", genericAttributeType, os)
		} else {
			// If genericAttributesForOS in node.go does not know about this attribute, then the repository may have been created by a newer version which has a newer GenericAttributeType.
			warn(fmt.Sprintf("Found an unrecognized generic attribute in the repository: %s. You may need to upgrade to latest version of restic.", genericAttributeType))
		}
	}
}

// handleAllUnknownGenericAttributesFound performs validations for all generic attributes in the node.
// This is not used on windows currently because windows has handling for generic attributes.
// nolint:unused
func (node Node) handleAllUnknownGenericAttributesFound(warn func(msg string)) error {
	for name := range node.GenericAttributes {
		handleUnknownGenericAttributeFound(name, warn)
	}
	return nil
}

var unknownGenericAttributesHandlingHistory sync.Map

// checkGenericAttributeNameNotHandledAndPut checks if the GenericAttributeType name entry
// already exists and puts it in the map if not.
func checkGenericAttributeNameNotHandledAndPut(value GenericAttributeType) bool {
	// If Key doesn't exist, put the value and return true because it is not already handled
	_, exists := unknownGenericAttributesHandlingHistory.LoadOrStore(value, "")
	// Key exists, then it is already handled so return false
	return !exists
}

// The functions below are common helper functions which can be used for generic attributes support
// across different OS.

// genericAttributesToOSAttrs gets the os specific attribute from the generic attribute using reflection
// nolint:unused
func genericAttributesToOSAttrs(attrs map[GenericAttributeType]json.RawMessage, attributeType reflect.Type, attributeValuePtr *reflect.Value, keyPrefix string) (unknownAttribs []GenericAttributeType, err error) {
	attributeValue := *attributeValuePtr

	for key, rawMsg := range attrs {
		found := false
		for i := 0; i < attributeType.NumField(); i++ {
			if getFQKeyByIndex(attributeType, i, keyPrefix) == key {
				found = true
				fieldValue := attributeValue.Field(i)
				// For directly supported types, use json.Unmarshal directly
				if err := json.Unmarshal(rawMsg, fieldValue.Addr().Interface()); err != nil {
					return unknownAttribs, errors.Wrap(err, "Unmarshal")
				}
				break
			}
		}
		if !found {
			unknownAttribs = append(unknownAttribs, key)
		}
	}
	return unknownAttribs, nil
}

// getFQKey gets the fully qualified key for the field
// nolint:unused
func getFQKey(field reflect.StructField, keyPrefix string) GenericAttributeType {
	return GenericAttributeType(fmt.Sprintf("%s.%s", keyPrefix, field.Tag.Get("generic")))
}

// getFQKeyByIndex gets the fully qualified key for the field index
// nolint:unused
func getFQKeyByIndex(attributeType reflect.Type, index int, keyPrefix string) GenericAttributeType {
	return getFQKey(attributeType.Field(index), keyPrefix)
}

// osAttrsToGenericAttributes gets the generic attribute from the os specific attribute using reflection
// nolint:unused
func osAttrsToGenericAttributes(attributeType reflect.Type, attributeValuePtr *reflect.Value, keyPrefix string) (attrs map[GenericAttributeType]json.RawMessage, err error) {
	attributeValue := *attributeValuePtr
	attrs = make(map[GenericAttributeType]json.RawMessage)

	// Iterate over the fields of the struct
	for i := 0; i < attributeType.NumField(); i++ {
		field := attributeType.Field(i)

		// Get the field value using reflection
		fieldValue := attributeValue.FieldByName(field.Name)

		// Check if the field is nil
		if fieldValue.IsNil() {
			// If it's nil, skip this field
			continue
		}

		// Marshal the field value into a json.RawMessage
		var fieldBytes []byte
		if fieldBytes, err = json.Marshal(fieldValue.Interface()); err != nil {
			return attrs, errors.Wrap(err, "Marshal")
		}

		// Insert the field into the map
		attrs[getFQKey(field, keyPrefix)] = json.RawMessage(fieldBytes)
	}
	return attrs, nil
}<|MERGE_RESOLUTION|>--- conflicted
+++ resolved
@@ -721,16 +721,7 @@
 	allowExtended, err := node.fillGenericAttributes(path, fi, stat)
 	if allowExtended {
 		// Skip processing ExtendedAttributes if allowExtended is false.
-<<<<<<< HEAD
 		err = errors.CombineErrors(err, node.fillExtendedAttributes(path))
-=======
-		errEx := node.fillExtendedAttributes(path, ignoreXattrListError)
-		if err == nil {
-			err = errEx
-		} else {
-			debug.Log("Error filling extended attributes for %v at %v : %v", node.Name, path, errEx)
-		}
->>>>>>> ccac7c7f
 	}
 	return err
 }
